--- conflicted
+++ resolved
@@ -880,18 +880,7 @@
         XTENSOR_ASSERT(db.derived_cast().dimension() == 1);
 
         common_type result = 0;
-<<<<<<< HEAD
-        if (xtl::is_complex<typename T::value_type>::value)
-        {
-            blas::dot(a, b, result);
-        }
-        else
-        {
-            blas::dotu(a, b, result);
-        }
-=======
-        blas::dot(da, db, result);
->>>>>>> 8f5be4f8
+        blas::dot(a, b, result);
 
         return result;
     }
